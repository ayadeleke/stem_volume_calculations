"""
Test functions for the formulas in the publication in src/stem_volumes/formulas.py

It assumes this folder structure:

stem-volumes/
├── README.md
├── src
│   └── stem_volumes
│       └── formulas.py
└── tests
    └── test_formulas.py

"""

import pytest
from stem_volumes import formulas
from stem_volumes.formulas import *
from inspect import signature
from stem_volumes.utils import extract_parameter_units, extract_volume_unit, convert_volume_to_m3

NUM_FORMULAS = 230

@pytest.mark.parametrize('formula_no', range(1, NUM_FORMULAS + 1))
def test_formula_function_exists(formula_no):
    """
    Testing that we have a symbol named stem_volume_formula_<formula_no>
    """
    function_name = f"stem_volume_formula_{formula_no}"
    f = getattr(formulas, function_name)
    assert f

@pytest.mark.xfail
@pytest.mark.parametrize('formula_no', range(1, NUM_FORMULAS + 1))
def test_formula_function_signature(formula_no):
    """
    Testing that the stem volume function has one or two parameters and the
    first is called `D` and the second called `H` if applicable.

    This makes sure that all functions follow a similar interface.
    """
    function_name = f"stem_volume_formula_{formula_no}"
    f = getattr(formulas, function_name)
    params = list(signature(f).parameters)
    assert 1 <= len(params) and len(params) <= 2
    assert params == ["D", "H"][:len(params)], params

@pytest.mark.xfail
@pytest.mark.parametrize('formula_no', range(1, NUM_FORMULAS + 1))
def test_calling_formula_function(formula_no):
    """
    Testing that the stem volume function can be called
    """
    function_name = f"stem_volume_formula_{formula_no}"
    f = getattr(formulas, function_name)
    params = list(signature(f).parameters)
    args = [10.0] * len(params)
    assert f(*args) >= 0

@pytest.mark.parametrize('formula_no', range(1, NUM_FORMULAS + 1))
def test_parameter_units_from_docstring(formula_no):
    """
    Testing that the stem volume function's docstring provides extractable
    units for its paramters
    """
    function_name = f"stem_volume_formula_{formula_no}"
    f = getattr(formulas, function_name)
    units = extract_parameter_units(f)
    assert units[0] in set(["mm", "cm", "dm", "m"])
    if len(units) == 2:
        assert units[1] in set(["dm", "m"])

@pytest.mark.parametrize('formula_no', range(1, NUM_FORMULAS + 1))
def test_volume_unit_from_docstring(formula_no):
    """
    Testing that the stem volume function's docstring provides extractable
    units for its return value
    """
    function_name = f"stem_volume_formula_{formula_no}"
    f = getattr(formulas, function_name)
    unit = extract_volume_unit(f)
    assert unit in set(["dm3", "m3", "ln(dm3)", "ln(m3)"])

@pytest.mark.parametrize('formula_no', range(1, NUM_FORMULAS + 1))
def test_formulas(formula_no):
    """
    Tests that the calculated volume is not larger than the volume of a
    cyclinder
    """
    
    function_name = f"stem_volume_formula_{formula_no}"
    f = getattr(formulas, function_name)
    params = list(signature(f).parameters)
    parameter_units = extract_parameter_units(f)

    # convert units to what the formula expects
    UNITS = {
       "D": ["mm", "cm", "dm", "m"], # units for diameters
       "H": ["dm", "m"], # units for heights
    }
    diameter_mm = 200
    height_dm = 200
<<<<<<< HEAD
    args = [diameter_mm, height_dm]
    converted_args = [args[i] / 10 ** UNITS[i].index(parameter_units[i]) for i, arg in enumerate(parameter_units)]
=======
    args = { "D":diameter_mm, "H":height_dm }
    converted_args = [args[par_name] / 10 ** UNITS[par_name].index(parameter_units[i]) for i, par_name in enumerate(params)]
>>>>>>> abfd1712

    # call stem volume formula and convert volume to m3
    volume = f(*converted_args)
    volume_unit = extract_volume_unit(f)
    volume = convert_volume_to_m3(volume, volume_unit)
    # calculate the volume in m3 of a cylinder as upper bound
    volume_cylinder = height_dm / 10 *  math.pi / 4 * (diameter_mm / 1000) ** 2
    assert 0 < volume and volume < volume_cylinder * 1.5

def test_stem_volume_formula_1():
    assert stem_volume_formula_1(20,10) > 0
    assert stem_volume_formula_1(20,10) < 1000000

def test_stem_volume_formula_2():
    assert 1==1

def test_stem_volume_formula_3():
    assert 1==1

def test_stem_volume_formula_4():
    assert 1==1

def test_stem_volume_formula_5():
    assert stem_volume_formula_5(1,1) > 0
    assert stem_volume_formula_5(3,100) < 1000

def test_stem_volume_formula_6():
    assert stem_volume_formula_6(1, 25) > 0
    assert stem_volume_formula_6(1, 25) < 10000 # dm³

def test_stem_volume_formula_7():
    assert 1==1

def test_stem_volume_formula_8():
    assert 1==1

def test_stem_volume_formula_9():
    assert stem_volume_formula_9(20, 10) > 0
    assert stem_volume_formula_9(20, 10) < 1000000

def test_stem_volume_formula_10():
    assert 1==1

def test_stem_volume_formula_11():
    assert stem_volume_formula_11(1,2) > 0
    assert stem_volume_formula_11(1,2) < 80, 'Check your input values, the resulting volume seems unrealistic'

def test_stem_volume_formula_12():
    assert 1==1

def test_stem_volume_formula_13():
    assert 1==1

def test_stem_volume_formula_14():
    assert 1==1

def test_stem_volume_formula_15():
    assert 1==1

def test_stem_volume_formula_16():
    assert stem_volume_formula_16(1,1) > 0
    assert stem_volume_formula_16(1,1) < 10

def test_stem_volume_formula_17():
    assert stem_volume_formula_17(10,5) > 0
    assert stem_volume_formula_17(10,5) < 100000

def test_stem_volume_formula_18():
    assert 1==1

def test_stem_volume_formula_19():
    assert 1==1

def test_stem_volume_formula_20():
    assert 1==1

def test_stem_volume_formula_21():
    assert stem_volume_formula_21(1,1) > 0
    assert stem_volume_formula_21(30,10) < 1

def test_stem_volume_formula_22():
    assert stem_volume_formula_22(1, 25) > 0
    assert stem_volume_formula_22(1, 25) < 10000 # dm³

def test_stem_volume_formula_23():
    assert 1==1

def test_stem_volume_formula_24():
    assert 1==1

def test_stem_volume_formula_25():
    assert stem_volume_formula_25(44, 28) > 0
    assert stem_volume_formula_25(44, 28) < 1000000

def test_stem_volume_formula_26():
    assert 1==1

def test_stem_volume_formula_27():
    assert stem_volume_formula_27(2.13) > 0
    assert stem_volume_formula_27(2.13) < 80000, 'Check your input values, the resulting volume seems unrealistic'

def test_stem_volume_formula_28():
    assert 1==1

def test_stem_volume_formula_29():
    assert 1==1

def test_stem_volume_formula_30():
    assert 1==1

def test_stem_volume_formula_31():
    assert 1==1

def test_stem_volume_formula_32():
    assert stem_volume_formula_32(1,1) > 0
    assert stem_volume_formula_32(1,1) < 10

def test_stem_volume_formula_33():
    assert stem_volume_formula_33(5,5) > 0
    assert stem_volume_formula_33(5,5) < 10000

def test_stem_volume_formula_34():
    assert 1==1

def test_stem_volume_formula_35():
    assert 1==1

def test_stem_volume_formula_36():
    assert 1==1

def test_stem_volume_formula_37():
    assert stem_volume_formula_37(4.5,6) > 1
    assert stem_volume_formula_37(30,10) < 1000

def test_stem_volume_formula_38():
    assert stem_volume_formula_54(10, 5) > 0
    assert stem_volume_formula_54(10, 5) < 10000 # dm³

def test_stem_volume_formula_39():
    assert 1==1

def test_stem_volume_formula_40():
    assert 1==1

def test_stem_volume_formula_41():
    assert stem_volume_formula_41(1, 1) > 0
    assert stem_volume_formula_41(1, 1) < 1000000

def test_stem_volume_formula_42():
    assert 1==1

def test_stem_volume_formula_43():
    assert stem_volume_formula_43(1,2) > 0
    assert stem_volume_formula_43(1,2) < 80000, 'Check your input values, the resulting volume seems unrealistic'

def test_stem_volume_formula_44():
    assert 1==1

def test_stem_volume_formula_45():
    assert 1==1

def test_stem_volume_formula_46():
    assert 1==1

def test_stem_volume_formula_47():
    assert 1==1

def test_stem_volume_formula_48():
    assert stem_volume_formula_48(30,15) > 0
    assert stem_volume_formula_48(30,15) < 10

def test_stem_volume_formula_49():
    assert stem_volume_formula_49(20, 10) > 0
    assert stem_volume_formula_49(20, 10) < 10

def test_stem_volume_formula_50():
    assert 1==1

def test_stem_volume_formula_51():
    assert 1==1

def test_stem_volume_formula_52():
    assert 1==1

def test_stem_volume_formula_53():
    assert stem_volume_formula_53(1,1) > 0
    assert stem_volume_formula_53(30,10) < 1000

def test_stem_volume_formula_54():
    assert stem_volume_formula_54(10, 2.5) > 0
    assert stem_volume_formula_54(10, 2.5) < 10 # m³

def test_stem_volume_formula_55():
    assert 1==1

def test_stem_volume_formula_56():
    assert 1==1

def test_stem_volume_formula_57():
    assert stem_volume_formula_57(1, 1) > 0
    assert stem_volume_formula_57(1, 1) < 1000000

def test_stem_volume_formula_58():
    assert 1==1

def test_stem_volume_formula_59():
    assert stem_volume_formula_59(1,2) > 0
    assert stem_volume_formula_59(1,2) < 80000, 'Check your input values, the resulting volume seems unrealistic'

def test_stem_volume_formula_60():
    assert 1==1

def test_stem_volume_formula_61():
    assert 1==1

def test_stem_volume_formula_62():
    assert 1==1

def test_stem_volume_formula_63():
    assert 1==1

def test_stem_volume_formula_64():
    assert stem_volume_formula_64(2.5,25) > 25
    assert stem_volume_formula_64(2.5,25) < 35

def test_stem_volume_formula_65():
    assert stem_volume_formula_65(0.5,1.04) > 0
    assert stem_volume_formula_65(0.5,1.04) < 5

def test_stem_volume_formula_66():
    assert 1==1

def test_stem_volume_formula_67():
    assert 1==1

def test_stem_volume_formula_68():
    assert 1==1

def test_stem_volume_formula_69():
    assert stem_volume_formula_69(5,5) > 1
    assert stem_volume_formula_69(30,10) < 1000

def test_stem_volume_formula_70():
    assert stem_volume_formula_70(50, 35) > 0
    assert stem_volume_formula_70(50, 35) < 10000 # dm³

def test_stem_volume_formula_71():
    assert 1==1

def test_stem_volume_formula_72():
    assert 1==1

def test_stem_volume_formula_73():
    assert stem_volume_formula_73(1, 1) > 0
    assert stem_volume_formula_73(1, 1) < 1000000

def test_stem_volume_formula_74():
    assert 1==1

def test_stem_volume_formula_75():
    assert stem_volume_formula_75(1,2) > 0
    assert stem_volume_formula_75(1,2) < 80000, 'Check your input values, the resulting volume seems unrealistic'

def test_stem_volume_formula_76():
    assert 1==1

def test_stem_volume_formula_77():
    assert 1==1

def test_stem_volume_formula_78():
    assert 1==1

def test_stem_volume_formula_79():
    assert 1==1

def test_stem_volume_formula_80():
    assert 1==1

def test_stem_volume_formula_81():
    assert stem_volume_formula_81(40, 35) > 0
    assert stem_volume_formula_81(40, 35) < 10

def test_stem_volume_formula_82():
    assert 1==1

def test_stem_volume_formula_83():
    assert 1==1

def test_stem_volume_formula_84():
    assert 1==1

def test_stem_volume_formula_85():
    assert stem_volume_formula_85(1) > 0
    assert stem_volume_formula_85(30) < 1

def test_stem_volume_formula_86():
    assert stem_volume_formula_86(50, 35) > 0
    assert stem_volume_formula_86(50, 35) < 10 # m³

def test_stem_volume_formula_87():
    assert 1==1

def test_stem_volume_formula_88():
    assert 1==1

def test_stem_volume_formula_89():
    assert stem_volume_formula_89(1.5, 1.8) > 0
    assert stem_volume_formula_89(1.5, 1.8) < 1000000

def test_stem_volume_formula_90():
    assert 1==1

def test_stem_volume_formula_91():
    assert stem_volume_formula_91(1,2) > 0
    assert stem_volume_formula_91(1,2) < 80000, 'Check your input values, the resulting volume seems unrealistic'

def test_stem_volume_formula_92():
    assert 1==1

def test_stem_volume_formula_93():
    assert 1==1

def test_stem_volume_formula_94():
    assert 1==1

def test_stem_volume_formula_95():
    assert 1==1

def test_stem_volume_formula_96():
    assert stem_volume_formula_96(18,10) > 0
    assert stem_volume_formula_96(18,10) < 200

def test_stem_volume_formula_97():
    assert stem_volume_formula_97(50, 35) > 0
    assert stem_volume_formula_97(50, 35) < 100

def test_stem_volume_formula_98():
    assert 1==1

def test_stem_volume_formula_99():
    assert 1==1

def test_stem_volume_formula_100():
    assert 1==1

def test_stem_volume_formula_101():
    assert stem_volume_formula_101(1,1) > 0
    assert stem_volume_formula_101(30,10) < 1000

def test_stem_volume_formula_102():
    assert stem_volume_formula_102(50, 35) > 0
    assert stem_volume_formula_102(50, 35) < 10000 # dm³

def test_stem_volume_formula_103():
    assert 1==1

def test_stem_volume_formula_104():
    assert 1==1

def test_stem_volume_formula_105():
    assert stem_volume_formula_105(1, 1) > 0
    assert stem_volume_formula_105(1, 1) < 1000000

def test_stem_volume_formula_106():
    assert 1==1

def test_stem_volume_formula_107():
    assert stem_volume_formula_107(1,2) > 0
    assert stem_volume_formula_107(1,2) < 80000, 'Check your input values, the resulting volume seems unrealistic'

def test_stem_volume_formula_108():
    assert 1==1

def test_stem_volume_formula_109():
    assert 1==1

def test_stem_volume_formula_110():
    assert 1==1

def test_stem_volume_formula_111():
    assert 1==1

def test_stem_volume_formula_112():
    assert stem_volume_formula_112(10,10) > 0
    assert stem_volume_formula_112(10,10) < 100

def test_stem_volume_formula_113():
    assert stem_volume_formula_113(10,7) > 0
    assert stem_volume_formula_113(10,7) < 10000

def test_stem_volume_formula_114():
    assert 1==1

def test_stem_volume_formula_115():
    assert 1==1

def test_stem_volume_formula_116():
    assert 1==1

def test_stem_volume_formula_117():
    assert stem_volume_formula_117(2,2) > 0
    assert stem_volume_formula_117(30,10) < 1000

def test_stem_volume_formula_118():
    assert stem_volume_formula_118(50, 35) > 0
    assert stem_volume_formula_118(50, 35) < 10000 #dm³

def test_stem_volume_formula_119():
    assert 1==1

def test_stem_volume_formula_120():
    assert 1==1

def test_stem_volume_formula_121():
    assert stem_volume_formula_121(4.5, 4) > 0
    assert stem_volume_formula_121(4.5, 4) < 1000000

def test_stem_volume_formula_122():
    assert 1==1

def test_stem_volume_formula_123():
    assert stem_volume_formula_123(1,2) > 0
    assert stem_volume_formula_123(1,2) < 80000, 'Check your input values, the resulting volume seems unrealistic'

def test_stem_volume_formula_124():
    assert 1==1

def test_stem_volume_formula_125():
    assert 1==1

def test_stem_volume_formula_126():
    assert 1==1

def test_stem_volume_formula_127():
    assert 1==1

def test_stem_volume_formula_128():
    assert stem_volume_formula_128(30,10) > 0
    assert stem_volume_formula_128(30,10) < 300

def test_stem_volume_formula_129():
    assert stem_volume_formula_129(32,26) > 0
    assert stem_volume_formula_129(32,26) < 2000

def test_stem_volume_formula_130():
    assert 1==1

def test_stem_volume_formula_131():
    assert 1==1

def test_stem_volume_formula_132():
    assert 1==1

def test_stem_volume_formula_133():
    assert stem_volume_formula_133(1,1) > 0
    assert stem_volume_formula_133(30,10) < 1000

def test_stem_volume_formula_134():
    assert stem_volume_formula_134(50, 35) > 0
    assert stem_volume_formula_134(50, 35) < 10000 #dm³

def test_stem_volume_formula_135():
    assert 1==1

def test_stem_volume_formula_136():
    assert 1==1

def test_stem_volume_formula_137():
    assert stem_volume_formula_137(1, 1) > 0
    assert stem_volume_formula_137(1, 1) < 1000000

def test_stem_volume_formula_138():
    assert 1==1

def test_stem_volume_formula_139():
    assert stem_volume_formula_139(1) > 0
    assert stem_volume_formula_139(1) < 80, 'Check your input values, the resulting volume seems unrealistic'

def test_stem_volume_formula_141():
    assert 1==1

def test_stem_volume_formula_142():
    assert 1==1

def test_stem_volume_formula_143():
    assert 1==1

def test_stem_volume_formula_144():
    assert stem_volume_formula_144(5,100) > 0
    assert stem_volume_formula_144(5,100) < 1000

def test_stem_volume_formula_145():
    assert stem_volume_formula_145(30) > 0
    assert stem_volume_formula_145(30) < 100

def test_stem_volume_formula_146():
    assert 1==1

def test_stem_volume_formula_147():
    assert 1==1

def test_stem_volume_formula_148():
    assert 1==1

def test_stem_volume_formula_149():
    assert stem_volume_formula_149(1,1.5) > 0
    assert stem_volume_formula_149(30,10) < 1000

def test_stem_volume_formula_150():
    assert math.exp(stem_volume_formula_150(50, 35)) > 0
    assert math.exp(stem_volume_formula_150(50, 35)) < 10000 #ln(dm³)

def test_stem_volume_formula_151():
    assert 1==1

def test_stem_volume_formula_152():
    assert 1==1

def test_stem_volume_formula_153():
    assert stem_volume_formula_153(1, 1) > 0
    assert stem_volume_formula_153(1, 1) < 1000000

def test_stem_volume_formula_154():
    assert 1==1

def test_stem_volume_formula_155():
    assert stem_volume_formula_155(1,2) > 0
    assert stem_volume_formula_155(1,2) < 80, 'Check your input values, the resulting volume seems unrealistic'

def test_stem_volume_formula_156():
    assert 1==1

def test_stem_volume_formula_157():
    assert 1==1

def test_stem_volume_formula_158():
    assert 1==1

def test_stem_volume_formula_159():
    assert 1==1

def test_stem_volume_formula_160():
    assert stem_volume_formula_160(30,15) > 0
    assert stem_volume_formula_160(30,15) < 1000

def test_stem_volume_formula_161():
    assert stem_volume_formula_161(50,25) > 0
    assert stem_volume_formula_161(50,25) < 10000

def test_stem_volume_formula_162():
    assert 1==1

def test_stem_volume_formula_163():
    assert 1==1

def test_stem_volume_formula_164():
    assert 1==1

def test_stem_volume_formula_165():
    assert stem_volume_formula_165(1,1) > 0
    assert stem_volume_formula_165(30,10) < 1000

def test_stem_volume_formula_166():
    assert stem_volume_formula_166(10, 5) > 0
    assert stem_volume_formula_166(10, 5) < 10000 #dm³

def test_stem_volume_formula_167():
    assert 1==1

def test_stem_volume_formula_168():
    assert 1==1

def test_stem_volume_formula_169():
    assert stem_volume_formula_169(1, 1) > 0
    assert stem_volume_formula_169(1, 1) < 1000000

def test_stem_volume_formula_170():
    assert 1==1

def test_stem_volume_formula_171():
    assert stem_volume_formula_171(1,2) > 0
    assert stem_volume_formula_171(1,2) < 80000, 'Check your input values, the resulting volume seems unrealistic'

def test_stem_volume_formula_172():
    assert 1==1

def test_stem_volume_formula_173():
    assert 1==1

def test_stem_volume_formula_174():
    assert 1==1

def test_stem_volume_formula_175():
    assert 1==1

def test_stem_volume_formula_176():
    assert stem_volume_formula_176(25,15) > 0
    assert stem_volume_formula_176(25,15) < 1000

def test_stem_volume_formula_177():
    assert stem_volume_formula_177(30, 35) > 0
    assert stem_volume_formula_177(30, 35) < 10000

def test_stem_volume_formula_178():
    assert 1==1

def test_stem_volume_formula_179():
    assert 1==1

def test_stem_volume_formula_180():
    assert 1==1

def test_stem_volume_formula_181():
    assert stem_volume_formula_181(1,1) > 0
    assert stem_volume_formula_181(300,10) < 1000

def test_stem_volume_formula_182():
    assert stem_volume_formula_182(50, 35) > 0
    assert stem_volume_formula_182(50, 35) < 10 #m³

def test_stem_volume_formula_183():
    assert 1==1

def test_stem_volume_formula_184():
    assert 1==1

def test_stem_volume_formula_185():
    assert stem_volume_formula_185(1, 1) > 0
    assert stem_volume_formula_185(1, 1) < 1000000

def test_stem_volume_formula_186():
    assert 1==1

def test_stem_volume_formula_187():
    assert stem_volume_formula_187(1,2) > 0
    assert stem_volume_formula_187(1,2) < 80, 'Check your input values, the resulting volume seems unrealistic'

def test_stem_volume_formula_188():
    assert 1==1

def test_stem_volume_formula_189():
    assert 1==1

def test_stem_volume_formula_190():
    assert 1==1

def test_stem_volume_formula_191():
    assert 1==1

def test_stem_volume_formula_192():
    assert stem_volume_formula_192(30,12) > 0
    assert stem_volume_formula_192(30,12) < 1

def test_stem_volume_formula_193():
    assert stem_volume_formula_193(48,35) > 0
    assert stem_volume_formula_193(48,32) < 10

def test_stem_volume_formula_194():
    assert 1==1

def test_stem_volume_formula_195():
    assert 1==1

def test_stem_volume_formula_196():
    assert 1==1

def test_stem_volume_formula_197():
    assert stem_volume_formula_197(1,1) > 0
    assert stem_volume_formula_197(300,10) < 1000

def test_stem_volume_formula_198():
    assert stem_volume_formula_198(500, 35) > 0
    assert stem_volume_formula_198(500, 35) < 10000 #dm³

def test_stem_volume_formula_199():
    assert 1==1

def test_stem_volume_formula_200():
    assert 1==1

def test_stem_volume_formula_201():
    assert stem_volume_formula_201(1, 1) > 0
    assert stem_volume_formula_201(1, 1) < 1000000

def test_stem_volume_formula_202():
    assert 1==1

def test_stem_volume_formula_203():
    assert stem_volume_formula_203(1,2) > 0
    assert stem_volume_formula_203(1,2) < 80, 'Check your input values, the resulting volume seems unrealistic'

def test_stem_volume_formula_204():
    assert 1==1

def test_stem_volume_formula_205():
    assert 1==1

def test_stem_volume_formula_206():
    assert 1==1

def test_stem_volume_formula_207():
    assert 1==1

def test_stem_volume_formula_208():
    assert stem_volume_formula_208(40,15) > 0
    assert stem_volume_formula_208(40,15) < 1

def test_stem_volume_formula_209():
    assert stem_volume_formula_209(40, 25) > 0
    assert stem_volume_formula_209(40, 25) < 1000000

def test_stem_volume_formula_210():
    assert 1==1

def test_stem_volume_formula_211():
    assert 1==1

def test_stem_volume_formula_212():
    assert 1==1

def test_stem_volume_formula_213():
    assert stem_volume_formula_213(1,1) > 0
    assert stem_volume_formula_213(300,10) < 1000

def test_stem_volume_formula_214():
    assert stem_volume_formula_214(500, 35) > 0
    assert stem_volume_formula_214(500, 35) < 10000 #dm³

def test_stem_volume_formula_215():
    assert 1==1

def test_stem_volume_formula_216():
    assert 1==1

def test_stem_volume_formula_217():
    assert stem_volume_formula_217(10, 3) > 0
    assert stem_volume_formula_217(10, 3) < 1000000

def test_stem_volume_formula_218():
    assert 1==1

def test_stem_volume_formula_219():
    assert stem_volume_formula_219(1,2) > 0
    assert stem_volume_formula_219(1,2) < 80, 'Check your input values, the resulting volume seems unrealistic'

def test_stem_volume_formula_220():
    assert 1==1

def test_stem_volume_formula_221():
    assert 1==1

def test_stem_volume_formula_222():
    assert 1==1

def test_stem_volume_formula_223():
    assert 1==1

def test_stem_volume_formula_224():
    assert stem_volume_formula_224(30,12) > 0
    assert stem_volume_formula_224(30,12) < 1000

def test_stem_volume_formula_225():
    assert stem_volume_formula_225(70, 55) > 0
    assert stem_volume_formula_225(70, 55) < 1

def test_stem_volume_formula_226():
    assert 1==1

def test_stem_volume_formula_227():
    assert 1==1

def test_stem_volume_formula_228():
    assert 1==1

def test_stem_volume_formula_229():
    assert stem_volume_formula_229(1,1) > 0
    assert stem_volume_formula_229(30,10) < 1000

def test_stem_volume_formula_230():
    assert stem_volume_formula_230(50, 35) > 0
    assert stem_volume_formula_230(50, 35) < 10 #m³<|MERGE_RESOLUTION|>--- conflicted
+++ resolved
@@ -100,13 +100,8 @@
     }
     diameter_mm = 200
     height_dm = 200
-<<<<<<< HEAD
-    args = [diameter_mm, height_dm]
-    converted_args = [args[i] / 10 ** UNITS[i].index(parameter_units[i]) for i, arg in enumerate(parameter_units)]
-=======
     args = { "D":diameter_mm, "H":height_dm }
     converted_args = [args[par_name] / 10 ** UNITS[par_name].index(parameter_units[i]) for i, par_name in enumerate(params)]
->>>>>>> abfd1712
 
     # call stem volume formula and convert volume to m3
     volume = f(*converted_args)
